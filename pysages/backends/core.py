# SPDX-License-Identifier: MIT
# Copyright (c) 2020-2021: PySAGES contributors
# See LICENSE.md and CONTRIBUTORS.md at https://github.com/SSAGESLabs/PySAGES

from importlib import import_module
from typing import Any, Callable, NamedTuple, Optional

from pysages.utils import Float, JaxArray

JaxMDState = Any


class JaxMDContextState(NamedTuple):
    """
    Provides an interface for the data structure returned by `JaxMDContext.init_fn` and
    expected as the single argument of `JaxMDContext.step_fn`.

    Arguments
    ---------
    state: JaxMDState
        Holds the particle information and corresponds to the internal state of
        `jax_md.simulate` methods.

    extras: Optional[dict]
        Additional arguments required by `JaxMDContext.step_fn`, these might include for
        instance, the neighbor list or the time step.
    """

    state: JaxMDState
    extras: Optional[dict]


class JaxMDContext(NamedTuple):
    """
    Provides an interface for the data structure expects from `generate_context` for
    `jax_md`-backed simulations.

    Arguments
    ---------
    init_fn: Callable[..., JaxMDContextState]
        Initilizes the `jax_md` state. Generally, this will be the `init_fn` of any
        of the simulation routines in `jax_md` (or wrappers around these).

    step_fn: Callable[..., JaxMDContextState]
        Takes a state and advances a `jax_md` simulation by one step. Generally, this
        will be the `apply_fn` of any of the simulation routines in `jax_md` (or wrappers
        around these).

    box: JaxArray
        Affine transformation from a unit hypercube to the simulation box.

    dt: Float
        Step size of the simulation.
    """

    init_fn: Callable[..., JaxMDContextState]
    step_fn: Callable[..., JaxMDContextState]
    box: JaxArray
    dt: Float


class ContextWrapper:
    """
    PySAGES simulation context. Manages access to the backend-dependent simulation context.
    """

    def __init__(self, context, sampling_method, callback: Callable = None, **kwargs):
        """
        Automatically identifies the backend and binds the sampling method to
        the simulation context.
        """
        self._backend_name = None
        module_name = type(context).__module__
        if module_name.startswith("ase.md"):
            self._backend_name = "ase"
        elif module_name.startswith("hoomd"):
            self._backend_name = "hoomd"
        elif isinstance(context, JaxMDContext):
            self._backend_name = "jax-md"
        elif module_name.startswith("simtk.openmm") or module_name.startswith("openmm"):
            self._backend_name = "openmm"
<<<<<<< HEAD
        elif module_name.startswith("ase.md"):
            self._backend_name = "ase"
        elif module_name.startswith("lammps"):
            self._backend_name = "lammps"            
=======
>>>>>>> 4286216d

        if self._backend_name is not None:
            self._backend = import_module("." + self._backend_name, package="pysages.backends")
        else:
            backends = ", ".join(supported_backends())
            raise ValueError(
                f"Invalid backend {self._backend_name}: supported options are ({backends})"
            )

        self.context = context
        self.view = None
        self.run = None
        self.sampler = self._backend.bind(self, sampling_method, callback, **kwargs)

        # `self.view` and `self.run` *must* be set by the backend bind function.
        assert self.view is not None
        assert self.run is not None

        self.synchronize = self.view.synchronize

    def get_backend_name(self):
        return self._backend_name

    def get_backend_module(self):
        return self._backend

    def __enter__(self):
        """
        Trampoline 'with statements' to the wrapped context when the backend supports it.
        """
        if hasattr(self.context, "__enter__"):
            return self.context.__enter__()

    def __exit__(self, exc_type, exc_value, exc_traceback):
        """
        Trampoline 'with statements' to the wrapped context when the backend supports it.
        """
        if hasattr(self.context, "__exit__"):
            return self.context.__exit__(exc_type, exc_value, exc_traceback)


def supported_backends():
<<<<<<< HEAD
    return ("ase", "hoomd", "lammps", "openmm")
=======
    return ("ase", "hoomd", "jax-md", "openmm")
>>>>>>> 4286216d
<|MERGE_RESOLUTION|>--- conflicted
+++ resolved
@@ -79,13 +79,8 @@
             self._backend_name = "jax-md"
         elif module_name.startswith("simtk.openmm") or module_name.startswith("openmm"):
             self._backend_name = "openmm"
-<<<<<<< HEAD
-        elif module_name.startswith("ase.md"):
-            self._backend_name = "ase"
         elif module_name.startswith("lammps"):
             self._backend_name = "lammps"            
-=======
->>>>>>> 4286216d
 
         if self._backend_name is not None:
             self._backend = import_module("." + self._backend_name, package="pysages.backends")
@@ -128,8 +123,4 @@
 
 
 def supported_backends():
-<<<<<<< HEAD
-    return ("ase", "hoomd", "lammps", "openmm")
-=======
-    return ("ase", "hoomd", "jax-md", "openmm")
->>>>>>> 4286216d
+    return ("ase", "hoomd", "jax-md", "lammps", "openmm")